# ex:ts=4:sw=4:sts=4:et
# -*- tab-width: 4; c-basic-offset: 4; indent-tabs-mode: nil -*-
#
# BitBake 'Event' implementation
#
# Caching of bitbake variables before task execution

# Copyright (C) 2006        Richard Purdie

# but small sections based on code from bin/bitbake:
# Copyright (C) 2003, 2004  Chris Larson
# Copyright (C) 2003, 2004  Phil Blundell
# Copyright (C) 2003 - 2005 Michael 'Mickey' Lauer
# Copyright (C) 2005        Holger Hans Peter Freyther
# Copyright (C) 2005        ROAD GmbH
#
# This program is free software; you can redistribute it and/or modify
# it under the terms of the GNU General Public License version 2 as
# published by the Free Software Foundation.
#
# This program is distributed in the hope that it will be useful,
# but WITHOUT ANY WARRANTY; without even the implied warranty of
# MERCHANTABILITY or FITNESS FOR A PARTICULAR PURPOSE.  See the
# GNU General Public License for more details.
#
# You should have received a copy of the GNU General Public License along
# with this program; if not, write to the Free Software Foundation, Inc.,
# 51 Franklin Street, Fifth Floor, Boston, MA 02110-1301 USA.


import os
import logging
from collections import defaultdict, namedtuple
import bb.data
import bb.utils

logger = logging.getLogger("BitBake.Cache")

try:
    import cPickle as pickle
except ImportError:
    import pickle
    logger.info("Importing cPickle failed. "
                "Falling back to a very slow implementation.")

__cache_version__ = "133"

recipe_fields = (
    'pn',
    'pv',
    'pr',
    'pe',
    'defaultpref',
    'depends',
    'provides',
    'task_deps',
    'stamp',
    'broken',
    'not_world',
    'skipped',
    'timestamp',
    'packages',
    'packages_dynamic',
    'rdepends',
    'rdepends_pkg',
    'rprovides',
    'rprovides_pkg',
    'rrecommends',
    'rrecommends_pkg',
    'nocache',
    'variants',
    'file_depends',
)


class RecipeInfo(namedtuple('RecipeInfo', recipe_fields)):
    __slots__ = ()

    @classmethod
    def listvar(cls, var, metadata):
        return cls.getvar(var, metadata).split()

    @classmethod
    def intvar(cls, var, metadata):
        return int(cls.getvar(var, metadata) or 0)

    @classmethod
    def depvar(cls, var, metadata):
        return bb.utils.explode_deps(cls.getvar(var, metadata))

    @classmethod
    def pkgvar(cls, var, packages, metadata):
        return dict((pkg, cls.depvar("%s_%s" % (var, pkg), metadata))
                    for pkg in packages)

    @classmethod
    def getvar(cls, var, metadata):
        return metadata.getVar(var, True) or ''

    @classmethod
    def from_metadata(cls, filename, metadata):
        pn = cls.getvar('PN', metadata)
        packages = cls.listvar('PACKAGES', metadata)
        if not pn in packages:
            packages.append(pn)
        return RecipeInfo(
            file_depends     = metadata.getVar('__depends', False),
            task_deps        = metadata.getVar('_task_deps', False) or
                               {'tasks': [], 'parents': {}},
            variants         = cls.listvar('__VARIANTS', metadata) + [''],
            skipped          = cls.getvar('__SKIPPED', metadata),
            timestamp        = bb.parse.cached_mtime(filename),
            packages         = cls.listvar('PACKAGES', metadata),
            pn               = pn,
            pe               = cls.getvar('PE', metadata),
            pv               = cls.getvar('PV', metadata),
            pr               = cls.getvar('PR', metadata),
            nocache          = cls.getvar('__BB_DONT_CACHE', metadata),
            defaultpref      = cls.intvar('DEFAULT_PREFERENCE', metadata),
            broken           = cls.getvar('BROKEN', metadata),
            not_world        = cls.getvar('EXCLUDE_FROM_WORLD', metadata),
            stamp            = cls.getvar('STAMP', metadata),
            packages_dynamic = cls.listvar('PACKAGES_DYNAMIC', metadata),
            depends          = cls.depvar('DEPENDS', metadata),
            provides         = cls.depvar('PROVIDES', metadata),
            rdepends         = cls.depvar('RDEPENDS', metadata),
            rprovides        = cls.depvar('RPROVIDES', metadata),
            rrecommends      = cls.depvar('RRECOMMENDS', metadata),
            rprovides_pkg    = cls.pkgvar('RPROVIDES', packages, metadata),
            rdepends_pkg     = cls.pkgvar('RDEPENDS', packages, metadata),
            rrecommends_pkg  = cls.pkgvar('RRECOMMENDS', packages, metadata),
        )


class Cache(object):
    """
    BitBake Cache implementation
    """

    def __init__(self, data):
        self.cachedir = bb.data.getVar("CACHE", data, True)
        self.clean = set()
        self.checked = set()
        self.depends_cache = {}
        self.data = None
        self.data_fn = None
        self.cacheclean = True

        if self.cachedir in [None, '']:
            self.has_cache = False
            logger.info("Not using a cache. "
                        "Set CACHE = <directory> to enable.")
            return

        self.has_cache = True
        self.cachefile = os.path.join(self.cachedir, "bb_cache.dat")

        logger.debug(1, "Using cache in '%s'", self.cachedir)
        bb.utils.mkdirhier(self.cachedir)

        # If any of configuration.data's dependencies are newer than the
        # cache there isn't even any point in loading it...
        newest_mtime = 0
        deps = bb.data.getVar("__base_depends", data)

        old_mtimes = [old_mtime for _, old_mtime in deps]
        old_mtimes.append(newest_mtime)
        newest_mtime = max(old_mtimes)

        num_cached = 0
        if bb.parse.cached_mtime_noerror(self.cachefile) >= newest_mtime:
            self.load_cachefile()
        elif os.path.isfile(self.cachefile):
            logger.info("Out of date cache found, rebuilding...")

    def load_cachefile(self):
        with open(self.cachefile, "rb") as cachefile:
            pickled = pickle.Unpickler(cachefile)
            try:
<<<<<<< HEAD
                f = file(self.cachefile, "rb")
                num_cached = pickle.load(f)

                version_data = pickle.load(f)
                if version_data['CACHE_VER'] != __cache_version__:
                    raise ValueError('Cache Version Mismatch')
                if version_data['BITBAKE_VER'] != bb.__version__:
                    raise ValueError('Bitbake Version Mismatch')

                current_item = 0
                bb.event.fire(bb.event.CacheLoadStarted(num_cached), current_item)
                
                while 1:
                    k = pickle.load(f)
                    v = pickle.load(f)
                    self.depends_cache[k] = v
                    current_item += 1
                    if current_item % 100 == 0:
                        bb.event.fire(bb.event.CacheLoadProgress(current_item), current_item)

            except EOFError:
                # Not all EOFErrors mean the cache is truncated
                if num_cached != len(self.depends_cache):
                    logger.info("Truncated cache found, rebuilding...")
                    self.depends_cache = {}
                else:
                    bb.event.fire(bb.event.CacheLoadCompleted(num_cached), current_item)
            except:
                logger.info("Invalid cache found, rebuilding...")
                self.depends_cache = {}
        else:
            if os.path.isfile(self.cachefile):
                logger.info("Out of date cache found, rebuilding...")
=======
                cache_ver = pickled.load()
                bitbake_ver = pickled.load()
            except Exception:
                logger.info('Invalid cache, rebuilding...')
                return

            if cache_ver != __cache_version__:
                logger.info('Cache version mismatch, rebuilding...')
                return
            elif bitbake_ver != bb.__version__:
                logger.info('Bitbake version mismatch, rebuilding...')
                return

            while cachefile:
                try:
                    key = pickled.load()
                    value = pickled.load()
                except Exception:
                    break
                self.depends_cache[key] = value
>>>>>>> 618480f7

    @staticmethod
    def virtualfn2realfn(virtualfn):
        """
        Convert a virtual file name to a real one + the associated subclass keyword
        """

        fn = virtualfn
        cls = ""
        if virtualfn.startswith('virtual:'):
            cls = virtualfn.split(':', 2)[1]
            fn = virtualfn.replace('virtual:' + cls + ':', '')
        return (fn, cls)

    @staticmethod
    def realfn2virtual(realfn, cls):
        """
        Convert a real filename + the associated subclass keyword to a virtual filename
        """
        if cls == "":
            return realfn
        return "virtual:" + cls + ":" + realfn

    @classmethod
    def loadDataFull(cls, virtualfn, appends, cfgData):
        """
        Return a complete set of data for fn.
        To do this, we need to parse the file.
        """

        (fn, virtual) = cls.virtualfn2realfn(virtualfn)

        logger.debug(1, "Parsing %s (full)", fn)

        bb_data = cls.load_bbfile(fn, appends, cfgData)
        return bb_data[virtual]

    @classmethod
    def parse(cls, filename, appends, configdata):
        """Parse the specified filename, returning the recipe information"""
        infos = []
        datastores = cls.load_bbfile(filename, appends, configdata)
        depends = set()
        for variant, data in sorted(datastores.iteritems(),
                                    key=lambda i: i[0],
                                    reverse=True):
            virtualfn = cls.realfn2virtual(filename, variant)
            depends |= (data.getVar("__depends", False) or set())
            if depends and not variant:
                data.setVar("__depends", depends)
            info = RecipeInfo.from_metadata(filename, data)
            infos.append((virtualfn, info))
        return infos

    def load(self, filename, appends, configdata):
        """Obtain the recipe information for the specified filename,
        using cached values if available, otherwise parsing.

        Note that if it does parse to obtain the info, it will not
        automatically add the information to the cache or to your
        CacheData.  Use the add or add_info method to do so after
        running this, or use loadData instead."""
        cached = self.cacheValid(filename)
        if cached:
            infos = []
            info = self.depends_cache[filename]
            for variant in info.variants:
                virtualfn = self.realfn2virtual(filename, variant)
                infos.append((virtualfn, self.depends_cache[virtualfn]))
        else:
            logger.debug(1, "Parsing %s", filename)
            return self.parse(filename, appends, configdata)

        return cached, infos

    def loadData(self, fn, appends, cfgData, cacheData):
        """Load the recipe info for the specified filename,
        parsing and adding to the cache if necessary, and adding
        the recipe information to the supplied CacheData instance."""
        skipped, virtuals = 0, 0

        cached, infos = self.load(fn, appends, cfgData)
        for virtualfn, info in infos:
            if info.skipped:
                logger.debug(1, "Skipping %s", virtualfn)
                skipped += 1
            else:
                self.add_info(virtualfn, info, cacheData, not cached)
                virtuals += 1

        return cached, skipped, virtuals

    def cacheValid(self, fn):
        """
        Is the cache valid for fn?
        Fast version, no timestamps checked.
        """
        if fn not in self.checked:
            self.cacheValidUpdate(fn)

        # Is cache enabled?
        if not self.has_cache:
            return False
        if fn in self.clean:
            return True
        return False

    def cacheValidUpdate(self, fn):
        """
        Is the cache valid for fn?
        Make thorough (slower) checks including timestamps.
        """
        # Is cache enabled?
        if not self.has_cache:
            return False

        self.checked.add(fn)

        # Pretend we're clean so getVar works
        self.clean.add(fn)

        # File isn't in depends_cache
        if not fn in self.depends_cache:
            logger.debug(2, "Cache: %s is not cached", fn)
            self.remove(fn)
            return False

        mtime = bb.parse.cached_mtime_noerror(fn)

        # Check file still exists
        if mtime == 0:
            logger.debug(2, "Cache: %s no longer exists", fn)
            self.remove(fn)
            return False

        info = self.depends_cache[fn]
        # Check the file's timestamp
        if mtime != info.timestamp:
            logger.debug(2, "Cache: %s changed", fn)
            self.remove(fn)
            return False

        # Check dependencies are still valid
        depends = info.file_depends
        if depends:
            for f, old_mtime in depends:
                fmtime = bb.parse.cached_mtime_noerror(f)
                # Check if file still exists
                if old_mtime != 0 and fmtime == 0:
                    logger.debug(2, "Cache: %s's dependency %s was removed",
                                    fn, f)
                    self.remove(fn)
                    return False

                if (fmtime != old_mtime):
                    logger.debug(2, "Cache: %s's dependency %s changed",
                                    fn, f)
                    self.remove(fn)
                    return False

        invalid = False
        for cls in info.variants:
            virtualfn = self.realfn2virtual(fn, cls)
            self.clean.add(virtualfn)
            if virtualfn not in self.depends_cache:
                logger.debug(2, "Cache: %s is not cached", virtualfn)
                invalid = True

        # If any one of the variants is not present, mark as invalid for all
        if invalid:
            for cls in info.variants:
                virtualfn = self.realfn2virtual(fn, cls)
                if virtualfn in self.clean:
                    logger.debug(2, "Cache: Removing %s from cache", virtualfn)
                    self.clean.remove(virtualfn)
            if fn in self.clean:
                logger.debug(2, "Cache: Marking %s as not clean", fn)
                self.clean.remove(fn)
            return False

        return True

    def remove(self, fn):
        """
        Remove a fn from the cache
        Called from the parser in error cases
        """
        if fn in self.depends_cache:
            logger.debug(1, "Removing %s from cache", fn)
            del self.depends_cache[fn]
        if fn in self.clean:
            logger.debug(1, "Marking %s as unclean", fn)
            self.clean.remove(fn)

    def sync(self):
        """
        Save the cache
        Called from the parser when complete (or exiting)
        """

        if not self.has_cache:
            return

        if self.cacheclean:
            logger.debug(2, "Cache is clean, not saving.")
            return

<<<<<<< HEAD
        version_data = {
            'CACHE_VER': __cache_version__,
            'BITBAKE_VER': bb.__version__,
        }

        # save the cache in pieces to allow showing progress info while loading
        with open(self.cachefile, "wb") as cachefile:
            pickle.dump(len(self.depends_cache), cachefile, pickle.HIGHEST_PROTOCOL)
            pickle.dump(version_data, cachefile, pickle.HIGHEST_PROTOCOL)
            for k, v in self.depends_cache.iteritems():
                pickle.dump(k, cachefile, pickle.HIGHEST_PROTOCOL)
                pickle.dump(v, cachefile, pickle.HIGHEST_PROTOCOL)
=======
        with open(self.cachefile, "wb") as cachefile:
            pickler = pickle.Pickler(cachefile, pickle.HIGHEST_PROTOCOL)
            pickler.dump(__cache_version__)
            pickler.dump(bb.__version__)
            for key, value in self.depends_cache.iteritems():
                pickler.dump(key)
                pickler.dump(value)
>>>>>>> 618480f7

        del self.depends_cache

    @staticmethod
    def mtime(cachefile):
        return bb.parse.cached_mtime_noerror(cachefile)

    def add_info(self, filename, info, cacheData, parsed=None):
        cacheData.add_from_recipeinfo(filename, info)
        if not self.has_cache:
            return

        if 'SRCREVINACTION' not in info.pv and not info.nocache:
            if parsed:
                self.cacheclean = False
            self.depends_cache[filename] = info

    def add(self, file_name, data, cacheData, parsed=None):
        """
        Save data we need into the cache
        """

        realfn = self.virtualfn2realfn(file_name)[0]
        info = RecipeInfo.from_metadata(realfn, data)
        self.add_info(file_name, info, cacheData, parsed)

    @staticmethod
    def load_bbfile(bbfile, appends, config):
        """
        Load and parse one .bb build file
        Return the data and whether parsing resulted in the file being skipped
        """
        chdir_back = False

        from bb import data, parse

        # expand tmpdir to include this topdir
        data.setVar('TMPDIR', data.getVar('TMPDIR', config, 1) or "", config)
        bbfile_loc = os.path.abspath(os.path.dirname(bbfile))
        oldpath = os.path.abspath(os.getcwd())
        parse.cached_mtime_noerror(bbfile_loc)
        bb_data = data.init_db(config)
        # The ConfHandler first looks if there is a TOPDIR and if not
        # then it would call getcwd().
        # Previously, we chdir()ed to bbfile_loc, called the handler
        # and finally chdir()ed back, a couple of thousand times. We now
        # just fill in TOPDIR to point to bbfile_loc if there is no TOPDIR yet.
        if not data.getVar('TOPDIR', bb_data):
            chdir_back = True
            data.setVar('TOPDIR', bbfile_loc, bb_data)
        try:
            if appends:
                data.setVar('__BBAPPEND', " ".join(appends), bb_data)
            bb_data = parse.handle(bbfile, bb_data)
            if chdir_back:
                os.chdir(oldpath)
            return bb_data
        except:
            if chdir_back:
                os.chdir(oldpath)
            raise


def init(cooker):
    """
    The Objective: Cache the minimum amount of data possible yet get to the
    stage of building packages (i.e. tryBuild) without reparsing any .bb files.

    To do this, we intercept getVar calls and only cache the variables we see
    being accessed. We rely on the cache getVar calls being made for all
    variables bitbake might need to use to reach this stage. For each cached
    file we need to track:

    * Its mtime
    * The mtimes of all its dependencies
    * Whether it caused a parse.SkipPackage exception

    Files causing parsing errors are evicted from the cache.

    """
    return Cache(cooker.configuration.data)


class CacheData(object):
    """
    The data structures we compile from the cached data
    """

    def __init__(self):
        """
        Direct cache variables
        """
        self.providers = defaultdict(list)
        self.rproviders = defaultdict(list)
        self.packages = defaultdict(list)
        self.packages_dynamic = defaultdict(list)
        self.possible_world = []
        self.pkg_pn = defaultdict(list)
        self.pkg_fn = {}
        self.pkg_pepvpr = {}
        self.pkg_dp = {}
        self.pn_provides = defaultdict(list)
        self.fn_provides = {}
        self.all_depends = []
        self.deps = defaultdict(list)
        self.rundeps = defaultdict(lambda: defaultdict(list))
        self.runrecs = defaultdict(lambda: defaultdict(list))
        self.task_queues = {}
        self.task_deps = {}
        self.stamp = {}
        self.preferred = {}

        """
        Indirect Cache variables
        (set elsewhere)
        """
        self.ignored_dependencies = []
        self.world_target = set()
        self.bbfile_priority = {}
        self.bbfile_config_priorities = []

    def add_from_recipeinfo(self, fn, info):
        self.task_deps[fn] = info.task_deps
        self.pkg_fn[fn] = info.pn
        self.pkg_pn[info.pn].append(fn)
        self.pkg_pepvpr[fn] = (info.pe, info.pv, info.pr)
        self.pkg_dp[fn] = info.defaultpref
        self.stamp[fn] = info.stamp

        provides = [info.pn]
        for provide in info.provides:
            if provide not in provides:
                provides.append(provide)
        self.fn_provides[fn] = provides

        for provide in provides:
            self.providers[provide].append(fn)
            if provide not in self.pn_provides[info.pn]:
                self.pn_provides[info.pn].append(provide)

        for dep in info.depends:
            if dep not in self.deps[fn]:
                self.deps[fn].append(dep)
            if dep not in self.all_depends:
                self.all_depends.append(dep)

        rprovides = info.rprovides
        for package in info.packages:
            self.packages[package].append(fn)
            rprovides += info.rprovides_pkg[package]

        for rprovide in rprovides:
            self.rproviders[rprovide].append(fn)

        for package in info.packages_dynamic:
            self.packages_dynamic[package].append(fn)

        # Build hash of runtime depends and rececommends
        for package in info.packages + [info.pn]:
            self.rundeps[fn][package] = list(info.rdepends) + info.rdepends_pkg[package]
            self.runrecs[fn][package] = list(info.rrecommends) + info.rrecommends_pkg[package]

        # Collect files we may need for possible world-dep
        # calculations
        if not info.broken and not info.not_world:
            self.possible_world.append(fn)<|MERGE_RESOLUTION|>--- conflicted
+++ resolved
@@ -142,8 +142,7 @@
         self.clean = set()
         self.checked = set()
         self.depends_cache = {}
-        self.data = None
-        self.data_fn = None
+        self.cfgdata = data
         self.cacheclean = True
 
         if self.cachedir in [None, '']:
@@ -167,7 +166,6 @@
         old_mtimes.append(newest_mtime)
         newest_mtime = max(old_mtimes)
 
-        num_cached = 0
         if bb.parse.cached_mtime_noerror(self.cachefile) >= newest_mtime:
             self.load_cachefile()
         elif os.path.isfile(self.cachefile):
@@ -177,41 +175,6 @@
         with open(self.cachefile, "rb") as cachefile:
             pickled = pickle.Unpickler(cachefile)
             try:
-<<<<<<< HEAD
-                f = file(self.cachefile, "rb")
-                num_cached = pickle.load(f)
-
-                version_data = pickle.load(f)
-                if version_data['CACHE_VER'] != __cache_version__:
-                    raise ValueError('Cache Version Mismatch')
-                if version_data['BITBAKE_VER'] != bb.__version__:
-                    raise ValueError('Bitbake Version Mismatch')
-
-                current_item = 0
-                bb.event.fire(bb.event.CacheLoadStarted(num_cached), current_item)
-                
-                while 1:
-                    k = pickle.load(f)
-                    v = pickle.load(f)
-                    self.depends_cache[k] = v
-                    current_item += 1
-                    if current_item % 100 == 0:
-                        bb.event.fire(bb.event.CacheLoadProgress(current_item), current_item)
-
-            except EOFError:
-                # Not all EOFErrors mean the cache is truncated
-                if num_cached != len(self.depends_cache):
-                    logger.info("Truncated cache found, rebuilding...")
-                    self.depends_cache = {}
-                else:
-                    bb.event.fire(bb.event.CacheLoadCompleted(num_cached), current_item)
-            except:
-                logger.info("Invalid cache found, rebuilding...")
-                self.depends_cache = {}
-        else:
-            if os.path.isfile(self.cachefile):
-                logger.info("Out of date cache found, rebuilding...")
-=======
                 cache_ver = pickled.load()
                 bitbake_ver = pickled.load()
             except Exception:
@@ -225,6 +188,8 @@
                 logger.info('Bitbake version mismatch, rebuilding...')
                 return
 
+            cachesize = os.fstat(cachefile.fileno()).st_size
+            bb.event.fire(bb.event.CacheLoadStarted(cachesize), self.cfgdata)
             while cachefile:
                 try:
                     key = pickled.load()
@@ -232,7 +197,9 @@
                 except Exception:
                     break
                 self.depends_cache[key] = value
->>>>>>> 618480f7
+                bb.event.fire(bb.event.CacheLoadProgress(cachefile.tell()),
+                              self.cfgdata)
+            bb.event.fire(bb.event.CacheLoadCompleted(cachesize), self.cfgdata)
 
     @staticmethod
     def virtualfn2realfn(virtualfn):
@@ -440,20 +407,6 @@
             logger.debug(2, "Cache is clean, not saving.")
             return
 
-<<<<<<< HEAD
-        version_data = {
-            'CACHE_VER': __cache_version__,
-            'BITBAKE_VER': bb.__version__,
-        }
-
-        # save the cache in pieces to allow showing progress info while loading
-        with open(self.cachefile, "wb") as cachefile:
-            pickle.dump(len(self.depends_cache), cachefile, pickle.HIGHEST_PROTOCOL)
-            pickle.dump(version_data, cachefile, pickle.HIGHEST_PROTOCOL)
-            for k, v in self.depends_cache.iteritems():
-                pickle.dump(k, cachefile, pickle.HIGHEST_PROTOCOL)
-                pickle.dump(v, cachefile, pickle.HIGHEST_PROTOCOL)
-=======
         with open(self.cachefile, "wb") as cachefile:
             pickler = pickle.Pickler(cachefile, pickle.HIGHEST_PROTOCOL)
             pickler.dump(__cache_version__)
@@ -461,7 +414,6 @@
             for key, value in self.depends_cache.iteritems():
                 pickler.dump(key)
                 pickler.dump(value)
->>>>>>> 618480f7
 
         del self.depends_cache
 
